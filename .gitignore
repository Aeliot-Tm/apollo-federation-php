--- conflicted
+++ resolved
@@ -1,12 +1,8 @@
 .idea
+.vscode
 composer.phar
 /vendor/
 /node_modules/
 *.cache
 cov.xml
-<<<<<<< HEAD
-phpunit.xml
-=======
-.idea
-.vscode
->>>>>>> c1bc2166
+phpunit.xml